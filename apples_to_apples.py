--- conflicted
+++ resolved
@@ -18,19 +18,11 @@
 
 
 class ApplesToApples:
-<<<<<<< HEAD
-    def __init__(self, number_of_players: int, points_to_win: int, number_of_games: int, green_expansion: str = '', red_expansion: str = '') -> None:
-        self.number_of_players: int = number_of_players
-        self.players: list[Agent] = []
-        self.points_to_win: int = points_to_win
-        self.number_of_games: int = number_of_games
-=======
     def __init__(self, number_of_players: int, points_to_win: int, total_games: int, green_expansion: str = '', red_expansion: str = '') -> None:
         self.number_of_players: int = number_of_players
         self.players: list[Agent] = []
         self.points_to_win: int = points_to_win
         self.total_games: int = total_games
->>>>>>> 20011eab
         self.green_expansion_filename: str = green_expansion
         self.red_expansion_filename: str = red_expansion
         self.green_apples_deck: Deck = Deck()
@@ -84,7 +76,7 @@
         else:
             # Choose the starting judge
             self.__choose_judge()
-           
+
         # Start the game loop
         self.__game_loop()
 
@@ -380,7 +372,7 @@
             # Log the gameplay results for the round
             results = GameResults(self.players, self.points_to_win, self.round, self.green_apples_in_play[self.current_judge],
                                   red_apples_list, winning_red_card, self.current_judge)
-            log_gameplay(results, self.number_of_games, True)
+            log_gameplay(results, self.total_games, True)
 
             # Train all AI agents (if applicable)
             for player in self.players:
@@ -399,7 +391,7 @@
                     preference_updates = PreferenceUpdates(player, self.round, start_time,
                                                    winning_red_card, self.green_apples_in_play[self.current_judge],
                                                    current_bias, current_slope)
-                    log_vectors(results, self.number_of_games, preference_updates)
+                    log_vectors(results, self.total_games, preference_updates)
 
             # Discard the green cards
             self.discarded_green_apples.append(self.green_apples_in_play[self.current_judge])
@@ -420,7 +412,7 @@
                 # Print and log the winner message
                 print(message)
                 logging.info(message)
-                log_winner(results, self.number_of_games, True)
+                log_winner(results, self.total_games, True)
 
                 break
 
@@ -439,18 +431,11 @@
 
 def main() -> None:
     # Define the command line arguments
-<<<<<<< HEAD
     parser = argparse.ArgumentParser(description="Apples to Apples game configuration.",
                                      usage="python apples_to_apples.py <# of players> <# of points to win> <# of games> [green_expansion] [red_expansion]")
     parser.add_argument("players", type=range_type(3, 8), help="Total number of players (3-8).")
     parser.add_argument("points", type=range_type(1, 10), help="Total number of points to win (1-10).")
-    parser.add_argument("games", type=range_type(1, 1000), help="Total number of games to play (1-1000).")
-=======
-    parser = argparse.ArgumentParser(description="Apples to Apples game configuration.")
-    parser.add_argument("players", type=int, choices=range(3, 9), help="Total number of players (3-8).")
-    parser.add_argument("points", type=int, choices=range(1, 11), help="Total number of points to win (1-10).")
     parser.add_argument("total_games", type=int, choices=range(1,1000), help="Total number of games to play (1-1000).")
->>>>>>> 20011eab
     parser.add_argument("green_expansion", type=str, nargs='?', default='', help="Filename to a green card expansion (optional).")
     parser.add_argument("red_expansion", type=str, nargs='?', default='', help="Filename to a red card expansion (optional).")
 
@@ -465,20 +450,12 @@
     logging.info(f"Command line arguments: {args}")
     logging.info(f"Number of players: {args.players}")
     logging.info(f"Points to win: {args.points}")
-<<<<<<< HEAD
-    logging.info(f"Number of games: {args.games}")
-=======
     logging.info(f"Number of games to be played: {args.total_games}")
->>>>>>> 20011eab
     logging.info(f"Green card expansion file: {args.green_expansion}")
     logging.info(f"Red card expansion file: {args.red_expansion}")
 
     # Create the game object
-<<<<<<< HEAD
-    game = ApplesToApples(args.players, args.points, args.games, args.green_expansion, args.red_expansion)
-=======
     game = ApplesToApples(args.players, args.points, args.total_games, args.green_expansion, args.red_expansion)
->>>>>>> 20011eab
     # game.load_vectors()
 
 
@@ -497,7 +474,7 @@
     # Start the game
     print (f"------------- GAME 1 of {game.total_games} -------------------")
     game.new_game(True)
-    
+
     if differing_players == "y":
         game.start_game(False, 0)
     else:
@@ -514,7 +491,7 @@
         if (differing_players == "n"):
             game.new_game(False)
             game.start_game(True, games_played)
-            games_played += 1 
+            games_played += 1
         else:
             print("--------------------OPTIONS--------------------")
             print("1.Restart the game (same players)\n2.Start a new game (new players)\n3.End Session.\n")
