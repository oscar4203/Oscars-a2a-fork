--- conflicted
+++ resolved
@@ -37,25 +37,7 @@
         self.red_expansion_filename: str = red_expansion
 
     def load_keyed_vectors(self, use_custom_loader: bool) -> None:
-<<<<<<< HEAD
-        if use_custom_loader:
-            print_and_log("Loading keyed vectors using custom loader...")
-            self.embedding = VectorsW2V("./apples/GoogleNews-vectors-negative300.bin")
-        else:
-            print_and_log("Loading keyed vectors...")
-            self.embedding = KeyedVectors.load_word2vec_format("./apples/GoogleNews-vectors-negative300.bin", binary=True)
-=======
-        # if use_custom_loader:
-        #     message = "Loading keyed vectors using custom loader..."
-        #     print(message)
-        #     logging.info(message)
-        #     self.keyed_vectors = VectorsW2V("./apples/GoogleNews-vectors-negative300.bin")
-        # else:
-            message = "Loading keyed vectors..."
-            print(message)
-            logging.info(message)
-            self.keyed_vectors = KeyedVectors.load_word2vec_format("./apples/GoogleNews-vectors-negative300.bin", binary=True)
->>>>>>> 9cf5eb61
+        self.embedding = Embedding("./apples/GoogleNews-vectors-negative300.bin", custom=use_custom_loader)
 
 
 def range_type(min_value, max_value):
