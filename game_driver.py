# Description: Main driver for the 'Apples to Apples' game.

# Standard Libraries
import logging
import argparse
from datetime import datetime

# Third-party Libraries
from gensim.models import KeyedVectors

# Local Modules
from source.w2vloader import VectorsW2V
from source.apples_to_apples import ApplesToApples
from source.game_logger import configure_logging
from source.data_analysis import main as data_analysis_main
<<<<<<< HEAD
from source.data_classes import GameState
from source.embeddings import Embedding
=======
from source.data_classes import RoundState, GameState, GameLog

>>>>>>> 40e9fd73

class GameDriver:
    def __init__(self, training_mode: bool, number_of_players: int, points_to_win: int, total_games: int, green_expansion: str = '', red_expansion: str = '') -> None:
        # Set the game state for training mode
        if training_mode:
            number_of_players = 2 # Override the number of players for training mode
            max_cards_in_hand = 25
        else: # Set the game state for non-training mode
            max_cards_in_hand = 7

        # Initialize the GameLog
        self.game_log: GameLog = GameLog()
        self.game_log.intialize_input_args(number_of_players, max_cards_in_hand, points_to_win, total_games)

        # Set the filenames for the green and red apple expansions
        self.green_expansion_filename: str = green_expansion
        self.red_expansion_filename: str = red_expansion

    def load_keyed_vectors(self, use_custom_loader: bool) -> None:
        self.embedding = Embedding("./apples/GoogleNews-vectors-negative300.bin", custom=use_custom_loader)


def range_type(min_value, max_value):
    def range_checker(value):
        ivalue = int(value)
        if ivalue < min_value or ivalue > max_value:
            raise argparse.ArgumentTypeError(f"Value must be between {min_value} and {max_value}")
        return ivalue
    return range_checker


def get_user_input_y_or_n(prompt: str) -> str:
    while True:
        response = input(prompt)
        if response in ["y", "n"]:
            return response
        print("Invalid input. Type in either 'y' or 'n'.")


def main() -> None:
    # Take a snapshot of the current date and time
    date_time = datetime.now().strftime("%Y-%m-%d-%H-%M)")

    # Define the command line arguments
    parser = argparse.ArgumentParser(
        prog="'Apples to Apples' card game",
        usage="python apples_to_apples.py <number_of_players> <points_to_win> <total_games> "\
              "[green_expansion] [red_expansion] [-V] [-T] [-D]",
        description="Configure and run the 'Apples to Apples' game. Specify the number of players, "\
                    "points to win, and total games to play. Include optional green and red apple expansions. "\
                    "Use the -V flag to use the custom vector loader. "\
                    "Use the -T flag to run the program in training mode. "\
                    "Use the -D flag to enable debug mode for detailed logging."
    )

    # Add the command line arguments
    parser.add_argument("number_of_players", type=range_type(3, 8), help="Total number of players (3-8).")
    parser.add_argument("points_to_win", type=range_type(1, 10), help="Total number of points to win (1-10).")
    parser.add_argument("total_games", type=range_type(1,1000), help="Total number of games to play (1-1000).")
    parser.add_argument("green_expansion", type=str, nargs='?', default='', help="Filename to a green apple expansion (optional).")
    parser.add_argument("red_expansion", type=str, nargs='?', default='', help="Filename to a red apple expansion (optional).")
    parser.add_argument("-V", "--vector_loader", action="store_true", help="Use the custom vector loader")
    parser.add_argument("-T", "--training_mode", action="store_true", help="Train a user specified model archetype")
    parser.add_argument("-D", "--debug", action="store_true", help="Enable debug mode for detailed logging")

    # Parse the command line arguments
    args = parser.parse_args()

    # Configure and initialize the logging module
    configure_logging(args.debug)

    # Log the command line arguments
    logging.info(f"Command line arguments: {args}")
    logging.info(f"Number of players: {args.number_of_players}")
    logging.info(f"Points to win: {args.points_to_win}")
    logging.info(f"Total games to be played: {args.total_games}")
    logging.info(f"Green card expansion file: {args.green_expansion}")
    logging.info(f"Red card expansion file: {args.red_expansion}")
    logging.info(f"Use custom vector loader: {args.vector_loader}")
    logging.info(f"Training mode: {args.training_mode}")
    logging.info(f"Debug mode: {args.debug}")

    # Create the game driver object
    print("Starting 'Apples to Apples' game driver.")
    logging.info("Starting 'Apples to Apples' game driver.")
    game_driver = GameDriver(args.training_mode, args.number_of_players, args.points_to_win, args.total_games, args.green_expansion, args.red_expansion)

    # Load the keyed vectors

    game_driver.load_keyed_vectors(args.vector_loader)

    # Create the game object
<<<<<<< HEAD
    game = ApplesToApples(game_driver.embedding, args.training_mode, args.green_expansion, args.red_expansion)
=======
    a2a_game = ApplesToApples(game_driver.keyed_vectors, args.training_mode, args.green_expansion, args.red_expansion)
>>>>>>> 40e9fd73

    # Set the static game log
    a2a_game.initalize_game_log(game_driver.game_log)

    # Initialize all between game option variables
    change_players_between_games = "n"
    cycle_starting_judges = "n"
    reset_models_between_games = "n"
    use_extra_vectors = "y"
    use_losing_red_apples = "y"
    reset_cards_between_games = "n"

    # Prompt the user on whether they want to change players between games
    if not args.training_mode:
        change_players_between_games = get_user_input_y_or_n("Do you want to change players between games? (y/n): ")

        # Prompt the user on whether they want to cycle the starting judge between games
        if change_players_between_games == "n":
            cycle_starting_judges = get_user_input_y_or_n("Do you want to cycle the starting judge between games? (y/n): ")

        # Prompt the user on whether they want to reset the opponent model vectors between games
        reset_models_between_games = get_user_input_y_or_n("Do you want to reset the opponent models between games? (y/n): ")

        # Prompt the user on whether they want to include the synonym and description vectors inthe model
        use_extra_vectors = get_user_input_y_or_n("Do you want to include the extra synonym and description vectors in the model training? (y/n): ")

        # Prompt the user on whether they want to include the losing red apples in the model training
        use_losing_red_apples = get_user_input_y_or_n("Do you want to include the losing red apples in the model training? (y/n): ")

    # Prompt the user on whether they want to reset the training cards between games
    if args.training_mode:
        reset_cards_between_games = get_user_input_y_or_n("Do you want to reset the training cards between games? (y/n): ")

    # Set the game options
    a2a_game.set_game_options(
        change_players_between_games == 'y',
        cycle_starting_judges == 'y',
        reset_models_between_games == 'y',
        use_extra_vectors == 'y',
        use_losing_red_apples == 'y',
        reset_cards_between_games == 'y'
    )

    # Log the game options
    logging.info(f"Change players between games: {change_players_between_games == 'y'}")
    logging.info(f"Cycle starting judges: {cycle_starting_judges == 'y'}")
    logging.info(f"Reset models between games: {reset_models_between_games == 'y'}")
    logging.info(f"Use extra vectors: {use_extra_vectors == 'y'}")
    logging.info(f"Use losing red apples: {use_losing_red_apples == 'y'}")
    logging.info(f"Reset training cards between games: {reset_cards_between_games == 'y'}")

    # Start the first game
    a2a_game.new_game()

    # Continue playing games until the total number of games is reached
    while game_driver.game_log.get_current_game_number() < game_driver.game_log.total_games:
        # Start the next game
        a2a_game.new_game()

    # Run the winner counter and plot the results, if not in training mode
    if not args.training_mode:
        data_analysis_main(
            game_driver.game_log,
            change_players_between_games == 'y',
            cycle_starting_judges == 'y',
            reset_models_between_games == 'y',
            use_extra_vectors == 'y',
            use_losing_red_apples == 'y'
        )

if __name__ == "__main__":
    main()<|MERGE_RESOLUTION|>--- conflicted
+++ resolved
@@ -4,22 +4,17 @@
 import logging
 import argparse
 from datetime import datetime
+import time
 
 # Third-party Libraries
-from gensim.models import KeyedVectors
 
 # Local Modules
-from source.w2vloader import VectorsW2V
+from source.embeddings import Embedding
 from source.apples_to_apples import ApplesToApples
 from source.game_logger import configure_logging
 from source.data_analysis import main as data_analysis_main
-<<<<<<< HEAD
-from source.data_classes import GameState
-from source.embeddings import Embedding
-=======
 from source.data_classes import RoundState, GameState, GameLog
 
->>>>>>> 40e9fd73
 
 class GameDriver:
     def __init__(self, training_mode: bool, number_of_players: int, points_to_win: int, total_games: int, green_expansion: str = '', red_expansion: str = '') -> None:
@@ -111,12 +106,9 @@
 
     game_driver.load_keyed_vectors(args.vector_loader)
 
+    
     # Create the game object
-<<<<<<< HEAD
-    game = ApplesToApples(game_driver.embedding, args.training_mode, args.green_expansion, args.red_expansion)
-=======
-    a2a_game = ApplesToApples(game_driver.keyed_vectors, args.training_mode, args.green_expansion, args.red_expansion)
->>>>>>> 40e9fd73
+    a2a_game = ApplesToApples(game_driver.embedding, args.training_mode, args.green_expansion, args.red_expansion)
 
     # Set the static game log
     a2a_game.initalize_game_log(game_driver.game_log)
