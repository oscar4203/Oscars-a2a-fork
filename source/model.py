# Description: AI model logic for use in the AI agents in the 'Apples to Apples' game.

# Standard Libraries
import logging
import numpy as np
from dataclasses import dataclass

# Third-party Libraries
from gensim.models import KeyedVectors

# Local Modules
from source.apples import GreenApple, RedApple
from source.agent import Agent


@dataclass
class ModelData:
    green_apples: list[GreenApple]
    red_apples: list[RedApple]
    winning_red_apples: list[RedApple]



    def __post_init__(self) -> None:
        logging.debug(f"Created ModelData object: {self}")

    def __str__(self) -> str:
        return f"ModelData(green_apples={[apple.adjective for apple in self.green_apples]}, red_apples={[apple.noun for apple in self.red_apples]}, " \
               f"winning_red_apples={[apple.noun for apple in self.red_apples]})"

    def __repr__(self) -> str:
        return f"ModelData(green_apples={[apple.adjective for apple in self.green_apples]}, red_apples={[apple.noun for apple in self.red_apples]}, " \
               f"winning_red_apples={[apple.noun for apple in self.red_apples]})"

    def to_dict(self) -> dict:
        return {
            "green_apples": [apple.adjective for apple in self.green_apples],
            "red_apples": [apple.noun for apple in self.red_apples],
            "winning_red_apples": [apple.noun for apple in self.winning_red_apples]
        }


class Model():
    """
    Base class for the AI models.
    """
    def __init__(self, judge: Agent, vector_size: int) -> None:
        self.vector_size = vector_size
        self.judge: Agent = judge
        self.model_data: ModelData = ModelData([], [], [])

        self.judge_pairs = [] # Hopefully a better way to store the data.
        # Initialize slope and bias vectors
        # self.slope_vector = np.ones(vector_size)
        # self.bias_vector = np.zeros(vector_size)
        self.slope_vector = np.random.rand(vector_size)
        self.bias_vector = np.random.rand(vector_size)
        self.y_target: np.ndarray = np.zeros(shape=vector_size)  # Target score for the model
        self.learning_rate = 0.01  # Learning rate for updates
        # print("slope", self.slope_vector)
        # print("bias", self.bias_vector)

    def __str__(self) -> str:
        return f"{self.__class__.__name__}(judge={self.judge}, model_data={self.model_data}, "\
               f"slope_vector={self.slope_vector}, bias_vector={self.bias_vector}, "\
               f"learning_rate={self.learning_rate})"

    def __repr__(self) -> str:
        return self.__str__()

    def choose_red_apple(self, nlp_model: KeyedVectors, green_apple: GreenApple, red_apples: list[RedApple]) -> RedApple:
        """
        Choose a red card from the agent's hand to play (when the agent is a regular player).
        """
        raise NotImplementedError("Subclass must implement the 'choose_red_apple' method")

    def choose_winning_red_apple(self, nlp_model: KeyedVectors, green_apple: GreenApple, red_apples: list[dict[str, RedApple]]) -> dict[str, RedApple]:
        """
        Choose the winning red card from the red cards submitted by the other agents (when the agent is the judge).
        """
        raise NotImplementedError("Subclass must implement the 'choose_winning_red_apple' method")


class LRModel(Model):
    """
    Linear Regression model for the AI agent.
    """
    def __init__(self, judge: Agent, vector_size: int) -> None:
        super().__init__(judge, vector_size)

<<<<<<< HEAD
    def __str__(self) -> str:
        return super().__str__()

    def __repr__(self) -> str:
        return super().__repr__()
    
    def __result_vector(self, green_apple_vector: np.ndarray, red_apple_vector: np.ndarray) -> np.ndarray:
        """
        Produces the resultant vector when you run throught the algorithm
        """
        x = np.multiply(green_apple_vector, red_apple_vector)
        return np.multiply(self.slope_vector, x) + self.bias_vector
    
    def result(self, green_apple_vector, red_apple_vector) -> float:
        """
        Produces the final score of the model for a combination of red and green cards.
        """
        return np.sum(self.__result_vector(green_apple_vector, red_apple_vector))


    def __linear_regression(self, x_vectors: np.ndarray, y_vectors: np.ndarray) -> tuple[np.ndarray, np.ndarray]:
        """
        Linear regression algorithm for the AI agent.
        """
        assert(len(x_vectors) == len(y_vectors))

        n = float(len(x_vectors))
        # print("n =", n)
        sumx = np.zeros(self.vector_size)
        sumx2 = np.zeros(self.vector_size)
        sumxy = np.zeros(self.vector_size)
        sumy = np.zeros(self.vector_size)
        sumy2 = np.zeros(self.vector_size)


        for x, y in zip(x_vectors, y_vectors):
            sumx = np.add(sumx, x)
            sumx2 = np.add(sumx2, np.multiply(x, x))
            sumxy = np.add(sumxy, np.multiply(x, y))
            sumy = np.add(sumy, y)
            sumy2 = np.add(sumy2, np.multiply(y, y))
        
        denoms: np.ndarray = np.full(self.vector_size, n) * sumx2 - np.multiply(sumx, sumx)

        ms = np.zeros(self.vector_size)
        bs = np.zeros(self.vector_size)


        for i, denom in enumerate(denoms):
            if denom == 0.0:
                continue
            ms[i] = (n * sumxy[i] - sumx[i] * sumy[i]) / denom
            bs[i] = (sumy[i] * sumx2[i] - sumx[i] * sumxy[i]) / denom
        

        return ms, bs
            

=======
    def __linear_regression(self, green_apple_vectors, red_apple_vectors) -> np.ndarray:
        """
        Linear regression algorithm for the AI agent.
        """
        # y = mx + b, where x is the product of green and red apple vectors
        x = np.multiply(green_apple_vectors, red_apple_vectors)
        # y_pred = np.multiply(self.slope_vector, x) + self.bias_vector
        y_pred = np.dot(self.slope_vector, x) + self.bias_vector
        return y_pred
>>>>>>> 3501beee

    def __update_parameters(self, green_apple_vectors, red_apple_vectors):
        """
        Update the slope and bias vectors based on the error.
        """
        print(self) #for testing purposes, of

        # Calculate the error
        y_pred = self.__linear_regression(green_apple_vectors, red_apple_vectors)
        error = self.y_target - y_pred

        # Update slope and bias vectors
        x = np.multiply(green_apple_vectors, red_apple_vectors)
        self.slope_vector += self.learning_rate * np.dot(error, x) # TODO - Change self.slope_vector to a vector, right now it's a scalar
        self.bias_vector += self.learning_rate * error

        # Update the target score based on the error
        self.y_target = self.y_target - error

<<<<<<< HEAD
        print(self)



    def train_model(self, nlp_model: KeyedVectors, green_apple: GreenApple, winning_red_apple: RedApple, loosing_red_apples: list[RedApple]) -> None:
=======
    def train_model(self, nlp_model: KeyedVectors, winning_green_apple: GreenApple, winning_red_apple: RedApple) -> None:
>>>>>>> 3501beee
        """
        Train the model using pairs of green and red apple vectors.
        """
        # Set the green and red apple vectors
<<<<<<< HEAD
        green_apple.set_adjective_vector(nlp_model)
        winning_red_apple.set_noun_vector(nlp_model)

        for i, red in enumerate(loosing_red_apples):
            loosing_red_apples[i].set_noun_vector(nlp_model)

        # Add the new green and red apples to the model data
        # self.model_data.green_apples.append(new_green_apple)
        # self.model_data.red_apples.append(new_red_apple)
=======
        winning_green_apple.set_adjective_vector(nlp_model)
        winning_red_apple.set_noun_vector(nlp_model)

        # Add the new green and red apples to the model data
        self.model_data.green_apples.append(winning_green_apple)
        self.model_data.red_apples.append(winning_red_apple)
>>>>>>> 3501beee

        self.judge_pairs.append((green_apple, winning_red_apple, 1.0))
        for red in loosing_red_apples:
            self.judge_pairs.append((green_apple, red, -1.0))

        # # Get the green and red apple vectors
        # green_apple_vectors = [apple.get_adjective_vector() for apple in self.model_data.green_apples]
        # red_apple_vectors = [apple.get_noun_vector() for apple in self.model_data.red_apples]

        # Calculate the target score
        # for green_apple_vector, red_apple_vector in zip(green_apple_vectors, red_apple_vectors):
        #     self.y_target = self.__linear_regression(green_apple_vector, red_apple_vector)
        #     self.__update_parameters(green_apple_vector, red_apple_vector)


        xs= []
        ys = []

        # an array of vectors of x and y data
        for pair in self.judge_pairs:
            g_vec = pair[0].get_adjective_vector()
            r_vec = pair[1].get_noun_vector()
            x_vec = np.multiply(g_vec, r_vec)
            y_vec = np.full(self.vector_size, pair[2])
            xs.append(x_vec)
            ys.append(y_vec)

        nxs = np.array(xs)
        nys = np.array(ys)
        
        self.slope_vector, self.bias_vector = self.__linear_regression(nxs, nys)

    def choose_red_apple(self, nlp_model: KeyedVectors, green_apple: GreenApple, red_apples: list[RedApple]) -> RedApple:
        """
        Choose a red card from the agent's hand to play (when the agent is a regular player).
        This method applies the private linear regression methods to predict the best red apple.
        """
        # Set the green and red apple vectors
        green_apple.set_adjective_vector(nlp_model)
        green_apple_vector = green_apple.get_adjective_vector()

        best_red_apple: RedApple | None = None
        best_score: float = -np.inf

        for red in red_apples:
            red.set_noun_vector(nlp_model)
            r_vec = red.get_noun_vector()

            score = self.result(green_apple_vector, r_vec)

            if score > best_score:
                best_red_apple = red
                best_score = score

        # Check if the best red apple was chosen
        if best_red_apple is None:
            raise ValueError("No red apple was chosen.")

        return best_red_apple

    def choose_winning_red_apple(self, nlp_model: KeyedVectors, green_apple: GreenApple, red_apples: list[dict[str, RedApple]]) -> dict[str, RedApple]:
        """
        Choose the winning red card from the red cards submitted by the other agents (when the agent is the judge).
        This method applies the private linear regression methods to predict the winning red apple.
        """
        # Set the green and red apple vectors
        green_apple.set_adjective_vector(nlp_model)
        green_apple_vector = green_apple.get_adjective_vector()

        # Initialize variables to track the best choice
        closest_score = np.inf
        winning_red_apple: dict[str, RedApple] | None = None

         # Iterate through the red apples to find the best one
        for red_apple_dict in red_apples:
            for _, red_apple in red_apple_dict.items():
                red_apple.set_noun_vector(nlp_model)
                red_apple_vector = red_apple.get_noun_vector()

                # Calculate the predicted score
                predicted_score = self.__linear_regression(green_apple_vector, red_apple_vector)

                # Evaluate the score difference using Euclidean distances
                score_difference = np.linalg.norm(predicted_score - self.y_target)

                if score_difference < closest_score:
                    closest_score = score_difference
                    winning_red_apple = red_apple_dict

        # Check if the winning red apple is None
        if winning_red_apple is None:
            raise ValueError("No winning red apple was chosen.")

        return winning_red_apple


class NNModel(Model):
    """
    Neural Network model for the AI agent.
    """
    def __init__(self, judge: Agent, vector_size: int) -> None:
        super().__init__(judge, vector_size)

    def __forward_propagation(self, green_apple_vector, red_apple_vector) -> np.ndarray:
        """
        Forward propagation algorithm for the AI agent.
        """
        # y = mx + b, where x is the product of green and red apple vectors
        x = np.multiply(green_apple_vector, red_apple_vector)
        y_pred = np.multiply(self.slope_vector, x) + self.bias_vector
        return y_pred

    def __back_propagation(self, green_apple_vector, red_apple_vector):
        """
        Back propagation algorithm for the AI agent.
        """
        # Calculate the error
        y_pred = self.__forward_propagation(green_apple_vector, red_apple_vector)
        error = self.y_target - y_pred

        # Update rule for gradient descent
        x = np.multiply(green_apple_vector, red_apple_vector)
        self.slope_vector += self.learning_rate * np.dot(error, x)
        self.bias_vector += self.learning_rate * error

        # Update the target score based on the error
        self.y_target = self.y_target - error

    def train_model(self, nlp_model: KeyedVectors, new_green_apple: GreenApple, new_red_apple: RedApple) -> None:
        """
        Train the model using pairs of green and red apple vectors.
        """
        # Set the green and red apple vectors
        new_green_apple.set_adjective_vector(nlp_model)
        new_red_apple.set_noun_vector(nlp_model)

        # Add the new green and red apples to the model data
        self.model_data.green_apples.append(new_green_apple)
        self.model_data.red_apples.append(new_red_apple)

        # Get the green and red apple vectors
        green_apple_vectors = [apple.get_adjective_vector() for apple in self.model_data.green_apples]
        red_apple_vectors = [apple.get_noun_vector() for apple in self.model_data.red_apples]

        # Calculate the target score
        for green_apple_vector, red_apple_vector in zip(green_apple_vectors, red_apple_vectors):
            self.y_target = self.__forward_propagation(green_apple_vector, red_apple_vector)
            self.__back_propagation(green_apple_vector, red_apple_vector)

    def choose_red_apple(self, nlp_model: KeyedVectors, green_apple: GreenApple, red_apples: list[RedApple]) -> RedApple:
        """
        Choose a red card from the agent's hand to play (when the agent is a regular player).
        This method applies the private neural network methods to predict the best red apple.
        """
        # Set the green and red apple vectors
        green_apple.set_adjective_vector(nlp_model)
        for red_apple in red_apples:
            red_apple.set_noun_vector(nlp_model)

        # Initialize the best score and best red apple
        best_score = -np.inf
        best_red_apple: RedApple | None = None
        green_apple_vector = green_apple.get_adjective_vector()

        # Iterate through the red apples to find the best one
        for red_apple in red_apples:
            red_apple_vector = red_apple.get_noun_vector()
            score = self.__forward_propagation(green_apple_vector, red_apple_vector)
            if score > best_score:
                best_score = score
                best_red_apple = red_apple

        # Check if the best red apple is None
        if best_red_apple is None:
            raise ValueError("No red apple was chosen.")

        return best_red_apple

    def choose_winning_red_apple(self, nlp_model: KeyedVectors, green_apple: GreenApple, red_apples: list[dict[str, RedApple]]) -> dict[str, RedApple]:
        """
        Choose the winning red card from the red cards submitted by the other agents (when the agent is the judge).
        This method applies the private neural network methods to predict the winning red apple.
        """
        best_score = -np.inf
        winning_red_apple: dict[str, RedApple] | None = None
        green_apple_vector = green_apple.get_adjective_vector()

        for red_apple_dict in red_apples:
            for _, red_apple in red_apple_dict.items():
                red_apple_vector = red_apple.get_noun_vector()
                score = self.__forward_propagation(green_apple_vector, red_apple_vector)
                if score > best_score:
                    best_score = score
                    winning_red_apple = red_apple_dict

        # Check if the winning red apple is None
        if winning_red_apple is None:
            raise ValueError("No winning red apple was chosen.")

        return winning_red_apple


if __name__ == "__main__":
    pass<|MERGE_RESOLUTION|>--- conflicted
+++ resolved
@@ -88,7 +88,6 @@
     def __init__(self, judge: Agent, vector_size: int) -> None:
         super().__init__(judge, vector_size)
 
-<<<<<<< HEAD
     def __str__(self) -> str:
         return super().__str__()
 
@@ -147,17 +146,6 @@
         return ms, bs
             
 
-=======
-    def __linear_regression(self, green_apple_vectors, red_apple_vectors) -> np.ndarray:
-        """
-        Linear regression algorithm for the AI agent.
-        """
-        # y = mx + b, where x is the product of green and red apple vectors
-        x = np.multiply(green_apple_vectors, red_apple_vectors)
-        # y_pred = np.multiply(self.slope_vector, x) + self.bias_vector
-        y_pred = np.dot(self.slope_vector, x) + self.bias_vector
-        return y_pred
->>>>>>> 3501beee
 
     def __update_parameters(self, green_apple_vectors, red_apple_vectors):
         """
@@ -177,20 +165,15 @@
         # Update the target score based on the error
         self.y_target = self.y_target - error
 
-<<<<<<< HEAD
         print(self)
 
 
 
     def train_model(self, nlp_model: KeyedVectors, green_apple: GreenApple, winning_red_apple: RedApple, loosing_red_apples: list[RedApple]) -> None:
-=======
-    def train_model(self, nlp_model: KeyedVectors, winning_green_apple: GreenApple, winning_red_apple: RedApple) -> None:
->>>>>>> 3501beee
         """
         Train the model using pairs of green and red apple vectors.
         """
         # Set the green and red apple vectors
-<<<<<<< HEAD
         green_apple.set_adjective_vector(nlp_model)
         winning_red_apple.set_noun_vector(nlp_model)
 
@@ -200,14 +183,6 @@
         # Add the new green and red apples to the model data
         # self.model_data.green_apples.append(new_green_apple)
         # self.model_data.red_apples.append(new_red_apple)
-=======
-        winning_green_apple.set_adjective_vector(nlp_model)
-        winning_red_apple.set_noun_vector(nlp_model)
-
-        # Add the new green and red apples to the model data
-        self.model_data.green_apples.append(winning_green_apple)
-        self.model_data.red_apples.append(winning_red_apple)
->>>>>>> 3501beee
 
         self.judge_pairs.append((green_apple, winning_red_apple, 1.0))
         for red in loosing_red_apples:
