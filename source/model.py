# Description: AI model logic for use in the AI agents in the 'Apples to Apples' game.

# Standard Libraries
import logging
import os
import numpy as np
from typing import Callable
from enum import Enum
import re

# Third-party Libraries
os.environ["TF_CPP_MIN_LOG_LEVEL"] = '3' # Suppress TensorFlow logging
from tensorflow import keras
<<<<<<< HEAD
# import keras.api._v2.keras as keras
=======
>>>>>>> 40e9fd73
from keras.models import Sequential
from keras.layers import Dense, Activation, LeakyReLU, ELU
from keras.layers import Dropout, BatchNormalization
from keras.optimizers import Adam
from keras.callbacks import EarlyStopping
from scipy import stats

# Local Modules
# if TYPE_CHECKING:
from source.apples import GreenApple, RedApple
from source.agent import Agent
from source.data_classes import ApplesInPlay, ChosenApples, ChosenAppleVectors


# Define the mapping from user input to score type
class ScoreType(Enum):
    EUCLIDEAN = 1
    MSE = 2
    MAE = 3


class Model():
    """
    Base class for the AI models.
    """
    def __init__(self, self_agent: Agent, judge_to_model: Agent, vector_size: int, pretrained_archetype: str,
                 use_extra_vectors: bool = False, use_losing_red_apples : bool = False, training_mode: bool = False) -> None:
        # Initialize the model attributes
        self._vector_base_directory = "./agent_archetypes/"
        self._self_agent: Agent = self_agent
        self._judge_to_model: Agent = judge_to_model # The judge to be modeled
        self._vector_size = vector_size
        self._pretrained_archetype: str = pretrained_archetype # The name of the pretrained model archetype (e.g., Literalist, Contrarian, Comedian)
        self._use_extra_vectors: bool = use_extra_vectors
        self._use_losing_red_apples: bool = use_losing_red_apples
        self._training_mode: bool = training_mode

        # Load the pretrained vectors
        self._pretrained_vectors: list[ChosenAppleVectors] = self._load_vectors(self._format_vector_filepath(False))

        # Check that the pretrained vectors have at least 2 vectors
        if not self._training_mode and len(self._pretrained_vectors) < 2:
            message = f"Pretrained vectors must have at least 2 vectors."\
                f"\nPlease train the {self._pretrained_archetype} with 'use_losing_red_apples' set to {self._use_losing_red_apples}."
            logging.error(message)
            raise ValueError(message)

        # Initialize the chosen apples and vectors
        self._chosen_apples: list[ChosenApples] = []
        self._chosen_apple_vectors: list[ChosenAppleVectors] = []

         # Initialize target and predict slope and bias vectors
        self._slope_predict: np.ndarray = np.zeros((0, self._vector_size))
        self._bias_predict: np.ndarray = np.zeros((0, self._vector_size))

        # Learning attributes
        self._y_target: np.ndarray = np.zeros((0, self._vector_size)) # Target score for the model
        self._learning_rate = 0.01  # Learning rate for updates

    def __str__(self) -> str:
        return f"{self.__class__.__name__}(judge={self._judge_to_model.get_name()}"

    def _ensure_directory_exists(self, directory: str) -> None:
        """
        Ensure the directory exists, create it if it doesn't.
        """
        try:
            if not os.path.exists(directory):
                os.makedirs(directory, exist_ok=True)
                logging.info(f"Created directory: {directory}")
            else:
                logging.info(f"Directory already exists: {directory}")
        except OSError as e:
            logging.error(f"Error creating directory: {e}")

    def _format_vector_filepath(self, tmp_vectors: bool = False) -> str:
        """
        Format the vector file path.
        """
        # Configure the directory, either for pretrained vectors or tmp vectors
        directory = self._vector_base_directory
        if tmp_vectors:
            tmp_directory = "tmp/"
            directory += tmp_directory

        # Ensure the formatted directory exists
        self._ensure_directory_exists(directory)

        # Define the filename for the vectors
        if tmp_vectors:
            filename = f"{'_'.join(self._self_agent.get_name().replace(' - ', '-').split())}"
            filename += "_tmp_vectors"
        else:
            filename = f"{self._pretrained_archetype}_vectors"

        # If loading and saving tmp vectors, add "-tmp" to the filename
        if tmp_vectors:
            filename += "-tmp"

        # Add the file extension
        filename += ".npz"

        # Combine the directory and filename
        filepath = os.path.join(directory, filename)
        logging.debug(f"formatted filepath: {filepath}")

        return filepath

    def _file_exists(self, filepath: str) -> bool:
        """
        Check if a file exists.
        """
        if os.path.isfile(filepath):
            logging.info(f"File exists: {filepath}")
            return True
        else:
            logging.warning(f"File does not exist: {filepath}")
            return False

    def _load_vectors(self, filepath: str) -> list[ChosenAppleVectors]:
        """
        Load the vectors from the .npz file.
        """
        # Check if the vectors file exists
        if not self._file_exists(filepath):
            logging.info(f"Vector file does not exist: {filepath}")
            return []

        # Load the vectors from the .npz file
        try:
            loaded_data = np.load(filepath)
            logging.debug(f"Loaded data keys: {list(loaded_data.keys())}")
            data = []

            # Compile regex pattern
            pattern = re.compile(r'green_apple_vector_\d+')

            # Determine the number of ChosenAppleVectors objects
            num_objects = len([key for key in loaded_data.keys() if pattern.match(key)])
            logging.debug(f"num_objects: {num_objects}")

            # Load the vectors from the .npz file
            for i in range(num_objects):
                green_apple_vector = loaded_data[f'green_apple_vector_{i}']
                winning_red_apple_vector = loaded_data[f'winning_red_apple_vector_{i}']
                losing_red_apple_vectors = loaded_data[f'losing_red_apple_vectors_{i}']
                green_apple_vector_extra = loaded_data[f'green_apple_vector_extra_{i}']
                winning_red_apple_vector_extra = loaded_data[f'winning_red_apple_vector_extra_{i}']
                losing_red_apple_vectors_extra = loaded_data[f'losing_red_apple_vectors_extra_{i}']
                data.append(ChosenAppleVectors(
                    green_apple_vector=green_apple_vector,
                    winning_red_apple_vector=winning_red_apple_vector,
                    losing_red_apple_vectors=losing_red_apple_vectors,
                    green_apple_vector_extra=green_apple_vector_extra,
                    winning_red_apple_vector_extra=winning_red_apple_vector_extra,
                    losing_red_apple_vectors_extra=losing_red_apple_vectors_extra
                ))
            logging.info(f"Loaded vectors from {filepath}")
            logging.debug(f"Loaded 'data'. len(data): {len(data)}")
            logging.debug(f"'data': {data}")
        except FileNotFoundError as e:
            logging.error(f"File not found: {e}")
            data = [] # Return an empty list if an error occurs
        except KeyError as e:
            logging.error(f"Key not found: {e}")
            data = [] # Return an empty list if an error occurs
        except Exception as e:
            logging.error(f"An unexpected error occurred: {e}")
            data = []

        return data

    def _prepare_data_dict(self, chosen_apple_vectors: list[ChosenAppleVectors]) -> dict[str, np.ndarray]:
        """
        Prepare the data dictionary for saving the chosen apple vectors to a .npz file.
        """
        # Create a dictionary to store each ChosenAppleVectors object
        data_dict: dict[str, np.ndarray] = {}
        for i, item in enumerate(chosen_apple_vectors):
            # Verify the item is a ChosenAppleVectors object
            if not isinstance(item, ChosenAppleVectors):
                logging.error(f"Item is not a ChosenAppleVectors object.")
                raise ValueError("Item is not a ChosenAppleVectors object.")
            data_dict[f'green_apple_vector_{i}'] = item.green_apple_vector
            data_dict[f'winning_red_apple_vector_{i}'] = item.winning_red_apple_vector
            data_dict[f'losing_red_apple_vectors_{i}'] = item.losing_red_apple_vectors
            data_dict[f'green_apple_vector_extra_{i}'] = item.green_apple_vector_extra
            data_dict[f'winning_red_apple_vector_extra_{i}'] = item.winning_red_apple_vector_extra
            data_dict[f'losing_red_apple_vectors_extra_{i}'] = item.losing_red_apple_vectors_extra

        return data_dict

    def _save_chosen_apple_vectors(self, chosen_apple_vectors: list[ChosenAppleVectors], training_mode: bool = False) -> None:
        """
        Save the chosen apple vectors to a .npz file.
        The vectors include: green apple vectors, winning red apple vectors, and losing red apple vectors.
        """
        # Define the filepath for the vectors
        filepath = self._format_vector_filepath(False if training_mode else True)

        # Prepare the data dictionary
        data_dict = self._prepare_data_dict(chosen_apple_vectors)

        # Save the chosen apple vectors to a .npz file
        try:
            # Save to .npz file
            np.savez(filepath, **data_dict)
            logging.info(f"Saved vectors to {filepath}")
            logging.debug(f"Saved 'data_dict'. len(data_dict): {len(data_dict)}")
            logging.debug(f"'data_dict.keys()': {data_dict.keys()}")
        # Handle any errors that occur
        except OSError as e:
            logging.error(f"Error saving vectors: {e}")
        except Exception as e:
            logging.error(f"An unexpected error occurred: {e}")

    def get_current_slope_and_bias_vectors(self) -> tuple[np.ndarray, np.ndarray]:
        """
        Get the current slope and bias vectors.
        """
        raise NotImplementedError("Subclass must implement the 'get_current_slope_and_bias_vectors' method")

    def reset_model(self) -> None:
        """
        Reload the pretrained vectors and reset the model vectors.
        """
        # Reload the pretrained vectors
        self._pretrained_vectors = self._load_vectors(self._format_vector_filepath(False))

        # Reset the model vectors
        self._chosen_apple_vectors = []
        logging.info(f"Reset the pretrained vectors and model vectors..")


    def _collect_chosen_apple_vectors(self, chosen_apples: ChosenApples) -> ChosenAppleVectors:
        """
        Collect the vectors from the chosen apples object, and store them in a ChosenAppleVectors object.
        """
        # Extract the chosen green apple vector
        green_apple_vector: np.ndarray | None = chosen_apples.get_green_apple().get_adjective_vector()
        # Check that the green apple vector is not None
        if green_apple_vector is None:
            logging.error(f"Green apple vector is None.")
            raise ValueError("Green apple vector is None.")

        # Extract the winning red apple vector
        winning_red_apple_vector: np.ndarray | None = chosen_apples.get_winning_red_apple().get_noun_vector()
        # Check that the winning red apple vector is not None
        if winning_red_apple_vector is None:
            logging.error(f"Winning red apple vector is None.")
            raise ValueError("Winning red apple vector is None.")

        # Initialize the extra vectors if applicable
        if self._use_extra_vectors:
            # Extract the extra green apple vector
            green_apple_vector_extra: np.ndarray | None = chosen_apples.get_green_apple().get_synonyms_vector()
            # Check that the green apple vector is not None
            if green_apple_vector_extra is None:
                logging.error(f"Green apple vector is None.")
                raise ValueError("Green apple vector is None.")

            # Extract the extra winning red apple vector
            winning_red_apple_vector_extra: np.ndarray | None = chosen_apples.get_winning_red_apple().get_description_vector()
            # Check that the winning red apple vector is not None
            if winning_red_apple_vector_extra is None:
                logging.error(f"Winning red apple vector is None.")
                raise ValueError("Winning red apple vector is None.")

        # Initialize the losing red apple vectors and extra vectors
        losing_red_apple_vectors: np.ndarray = np.zeros((0, self._vector_size))
        losing_red_apple_vectors_extra: np.ndarray = np.zeros((0, self._vector_size))

        # Get the losing red apple vectors and extra vectors if applicable
        for losing_red_apple in chosen_apples.get_losing_red_apples():
            noun_vector: np.ndarray | None = losing_red_apple.get_noun_vector()
            # Check that the noun vector is not None
            if noun_vector is None:
                logging.error(f"Noun vector is None.")
                raise ValueError("Noun vector is None.")

            # Append the noun vector to the losing red apple vectors
            losing_red_apple_vectors: np.ndarray = np.vstack([losing_red_apple_vectors, noun_vector])

            if self._use_extra_vectors:
                description_vector: np.ndarray | None = losing_red_apple.get_description_vector()
                # Check that the description_vector vector is not None
                if description_vector is None:
                    logging.error(f"Description vector is None.")
                    raise ValueError("Description vector is None.")

                # Append the description vector to the losing red apple vectors
                losing_red_apple_vectors_extra: np.ndarray = np.vstack([losing_red_apple_vectors_extra, description_vector])

        # Create the chosen apple vectors
        if self._use_extra_vectors:
            chosen_apple_vectors: ChosenAppleVectors = ChosenAppleVectors(
                green_apple_vector=green_apple_vector,
                winning_red_apple_vector=winning_red_apple_vector,
                losing_red_apple_vectors=losing_red_apple_vectors,
                green_apple_vector_extra=green_apple_vector_extra,
                winning_red_apple_vector_extra=winning_red_apple_vector_extra,
                losing_red_apple_vectors_extra=losing_red_apple_vectors_extra
            )
        else:
            # Create an empty array
            empty_array: np.ndarray = np.zeros(0)
            chosen_apple_vectors: ChosenAppleVectors = ChosenAppleVectors(
                green_apple_vector=green_apple_vector,
                winning_red_apple_vector=winning_red_apple_vector,
                losing_red_apple_vectors=losing_red_apple_vectors,
                green_apple_vector_extra=empty_array,
                winning_red_apple_vector_extra=empty_array,
                losing_red_apple_vectors_extra=empty_array
            )

        return chosen_apple_vectors
    def _normalize_vectors(self, vector_array: np.ndarray) -> np.ndarray:
        """
        Normalize the input vectors using L2 (Euclidean Norm).
        This function is designed to normalize 2D arrays, where each row is a vector.
        If the input array is 1D, it will be reshaped to 2D prior to normalization, then reshaped back to 1D.
        """
        # Check if the vector array is 1D, if so reshape it to 2D
        if vector_array.ndim == 1:
            two_dim = False
            vector_array = vector_array.reshape(1, -1)
        elif vector_array.ndim > 2:
            logging.error(f"Vector array has more than 2 dimensions.")
            raise ValueError("Vector array has more than 2 dimensions.")
        else:
            two_dim = True

        # Axis=1 normalizes each row individually, keepdims=True keeps the dimensions of the array
        norms = np.linalg.norm(vector_array, axis=1, keepdims=True)

        # Calculate the mean of the norms, excluding zeros
        mean_norm = np.mean(norms[norms != 0])

        # Replace zero norms with the mean norm
        norms[norms == 0] = mean_norm

        # Normalize the vectors
        normalized_array = vector_array / norms

        # Reshape the array back to 1D if it was originally 1D
        if not two_dim:
            normalized_array = normalized_array.reshape(-1)

        return normalized_array

    def _calculate_x_vector(self, green_apple_vector: np.ndarray, red_apple_vector: np.ndarray) -> np.ndarray:
        """
        Calculate the x vector, which is the product of the green and red apple vectors.
        This method normalizes the x vector before returning it.
        """
        logging.debug(f"green_apple_vector: {green_apple_vector}")
        logging.debug(f"red_apple_vector: {red_apple_vector}")
        # Calculate the x vector (product of green and red vectors)
        x_vector: np.ndarray = np.multiply(green_apple_vector, red_apple_vector)
        logging.debug(f"x_vector: {x_vector}")

        return x_vector

    def _calculate_x_vector_from_apples(self, green_apple: GreenApple, red_apple: RedApple) -> np.ndarray:
        """
        Calculate and return the new x vector, which is the product of the green and red apple vectors.
        """
        # Get the green and red apple vectors
        green_apple_vector: np.ndarray | None = green_apple.get_adjective_vector()
        red_apple_vector: np.ndarray | None = red_apple.get_noun_vector()

        # Check that the green vector is not None
        if green_apple_vector is None:
            logging.error(f"Green apple vector is None.")
            raise ValueError("Green apple vector is None.")

        # Check that the red vector is not None
        if red_apple_vector is None:
            logging.error(f"Red apple vector is None.")
            raise ValueError("Red apple vector is None.")

        # Calculate the x vector (product of green and red vectors)
        x_vector: np.ndarray = self._calculate_x_vector(green_apple_vector, red_apple_vector)

        # Include the extra vectors, if applicable
        if self._use_extra_vectors:
            # Get the extra vectors
            green_vector_extra: np.ndarray | None = green_apple.get_synonyms_vector()
            red_vector_extra: np.ndarray | None = red_apple.get_description_vector()

            # Check that the green extra vector is not None
            if green_vector_extra is None:
                logging.error(f"Green apple vector is None.")
                raise ValueError("Green apple vector is None.")

            # Check that the red extra vector is not None
            if red_vector_extra is None:
                logging.error(f"Red apple vector is None.")
                raise ValueError("Red apple vector is None.")

            # Calculate the extra x vector (product of green and red extra vectors)
            x_vector_extra: np.ndarray = self._calculate_x_vector(green_vector_extra, red_vector_extra)

            # Calculate the average of the x and extra x vectors
            x_vector = np.add(x_vector, x_vector_extra) / 2

        return x_vector

    def _initialize_y_vectors(self, x_vectors: np.ndarray, winning_apple: bool = True) -> np.ndarray:
        """
        Linear regression algorithm for the AI agent.
        \nEquation: y = mx + b ===>>> where y is the predicted preference output, m is the slope vector, x is the product of green and red apple vectors, and b is the bias vector.
        """
        # Set the y value
        if winning_apple:
            y_value: int = 1
        else:
            y_value: int = -1

        # Create an ndarray filled with y values
        y_vectors = np.full(x_vectors.shape, y_value)

        logging.debug(f"x_vectors shape: {x_vectors.shape}")
        logging.debug(f"y_vectors shape: {y_vectors.shape}")
        logging.debug(f"x_vectors: {x_vectors}")
        logging.debug(f"y_vectors: {y_vectors}")

        # Ensure the x and y target arrays have the same dimensions
        assert x_vectors.shape == y_vectors.shape, "Vector dimensions do not match"

        return y_vectors

    def _calculate_x_and_y_vectors(self, chosen_apple_vectors: list[ChosenAppleVectors]) -> tuple[np.ndarray, np.ndarray]:
        """
        Calculate the x and y vectors from the chosen apple vectors.
        This will include the winning apple pairs, the losing if applicable, and the extra vectors for both if applicable.
        """
        # Initialize x_vectors and losing_x_vectors lists
        winning_x_vectors_list = []
        losing_x_vectors_list = []

        # Assemble the chosen apple vectors into python lists
        for chosen_apple in chosen_apple_vectors:
            # Calculate the x vectors for the winning apple pairs
            winning_x_vectors_list.append(self._calculate_x_vector(chosen_apple.green_apple_vector, chosen_apple.winning_red_apple_vector))

            # Include the extra vectors, if applicable
            if self._use_extra_vectors:
                # Calculate the x vectors for the winning apple pairs
                winning_x_vectors_list.append(self._calculate_x_vector(chosen_apple.green_apple_vector_extra, chosen_apple.winning_red_apple_vector_extra))

            # Process the losing apple pairs, if applicable
            if self._use_losing_red_apples:
                for losing_red_apple in chosen_apple.losing_red_apple_vectors:
                    # Calculate the x vectors for the losing apple pairs
                    losing_x_vectors_list.append(self._calculate_x_vector(chosen_apple.green_apple_vector, losing_red_apple))

                    # Include the extra vectors, if applicable
                    if self._use_extra_vectors:
                        # Calculate the x vectors for the losing apple pairs
                        losing_x_vectors_list.append(self._calculate_x_vector(chosen_apple.green_apple_vector_extra, losing_red_apple))

        # Initialize the x and y vectors
        x_vectors: np.ndarray = np.zeros((0, self._vector_size))
        y_vectors: np.ndarray = np.zeros((0, self._vector_size))

        # Convert the winning list to a numpy array
        x_vectors = np.vstack(winning_x_vectors_list)

        # Initialize the winning y_vectors
        y_vectors = self._initialize_y_vectors(x_vectors, winning_apple=True)

        # Finish processing the losing apple pairs, if applicable
        if self._use_losing_red_apples:
            # Convert the losing list to a numpy array
            losing_x_vectors = np.vstack(losing_x_vectors_list)

            # Initialize the losing y_vectors
            losing_y_vectors = self._initialize_y_vectors(losing_x_vectors, winning_apple=False)

            # Stack the losing x_vectors and y_vectors
            x_vectors = np.vstack([x_vectors, losing_x_vectors])
            y_vectors = np.vstack([y_vectors, losing_y_vectors])

        return x_vectors, y_vectors

    def _calculate_losing_x_and_y_vectors(self, chosen_apple_vectors: list[ChosenAppleVectors]) -> tuple[np.ndarray, np.ndarray]:
        """
        Calculate the losing x and y vectors from the chosen apple vectors.
        This is a more specialized version of the _calculate_x_and_y_vectors method.
        This method is only used in the choose_red_apple method.
        """
        # Initialize the losing x_vectors and y_vectors
        x_vectors = np.zeros((0, self._vector_size))
        y_vectors = np.zeros((0, self._vector_size))

        # Process the losing red apple vectors
        for vector_pairs in chosen_apple_vectors:
            # Process the losing red apple vectors
            for losing_red_apple_vector in vector_pairs.losing_red_apple_vectors:
                # Calculate the x vectors for the losing apple pairs
                x_vectors = np.vstack([x_vectors, self._calculate_x_vector(vector_pairs.green_apple_vector, losing_red_apple_vector)])

        # Process the losing red apple vectors, if applicable
        if self._use_extra_vectors:
            for vector_pairs in chosen_apple_vectors:
                for losing_red_apple_vector_extra in vector_pairs.losing_red_apple_vectors_extra:
                    # Calculate the x vectors for the losing apple pairs
                    x_vectors = np.vstack([x_vectors, self._calculate_x_vector(vector_pairs.green_apple_vector_extra, losing_red_apple_vector_extra)])

        # Initialize the losing y_vectors
        y_vectors = self._initialize_y_vectors(x_vectors, winning_apple=False)

        return x_vectors, y_vectors

    def _calculate_slope_and_bias_vectors(self, chosen_apple_vectors: list[ChosenAppleVectors],
                                          model_function: Callable[[np.ndarray, np.ndarray], tuple[np.ndarray, np.ndarray]]) -> tuple[np.ndarray, np.ndarray]:
        """
        Calculate the slope and bias vectors from the pretrained data.
        """
        # Extract the winning apple vectors
        green_apple_vectors: np.ndarray = np.zeros((0, self._vector_size))
        red_apple_vectors: np.ndarray = np.zeros((0, self._vector_size))
        for chosen_apples in chosen_apple_vectors:
            green_apple_vectors = np.vstack([green_apple_vectors, chosen_apples.green_apple_vector])
            red_apple_vectors = np.vstack([red_apple_vectors, chosen_apples.winning_red_apple_vector])

        # Calculate the winning x_vectors
        x_vectors = self._calculate_x_vector(green_apple_vectors, red_apple_vectors)

        # Initialize the winning y_vectors
        y_vectors = self._initialize_y_vectors(x_vectors, winning_apple=True)

        # Process the losing apple pairs, if applicable
        if self._use_losing_red_apples:
            # Initialize the losing x_vectors
            losing_x_vectors = np.zeros((0, self._vector_size))
            for chosen_apples in chosen_apple_vectors:
                for losing_red_apple_vector in chosen_apples.losing_red_apple_vectors:
                    # Calculate the x vectors for the losing apple pairs
                    losing_x_vectors = np.vstack([losing_x_vectors, self._calculate_x_vector(chosen_apples.green_apple_vector, losing_red_apple_vector)])
            # Stack the losing x_vectors
            x_vectors = np.vstack([x_vectors, losing_x_vectors])
            y_vectors = np.vstack([y_vectors, self._initialize_y_vectors(losing_x_vectors, winning_apple=False)])

        # Use linear regression or neural network function to calculate the slope and bias vectors
        slope, bias = model_function(x_vectors, y_vectors)

        # Check if all elements in the slope are NaN
        all_nan = np.all(np.isnan(slope))

        # If all elements in the array are NaN, initialize the slope to zero
        if all_nan:
            logging.debug("All elements in the slope are NaN.")
            slope = np.zeros(self._vector_size)
            logging.debug("Initialized the slope and bias vectors to zero.")

        # Check if all elements in the bias are NaN
        all_nan = np.all(np.isnan(bias))

        # If all elements in the array are NaN, initialize the bias to zero
        if all_nan:
            logging.debug("All elements in the bias are NaN.")
            bias = np.zeros(self._vector_size)
            logging.debug("Initialized the slope and bias vectors to zero.")

        return slope, bias

    def _calculate_score(self, slope_predict: np.ndarray, bias_predict: np.ndarray, slope_target: np.ndarray, bias_target: np.ndarray, score_type: ScoreType) -> float:
        """
        Calculates the score using either Mean Squared Error (MSE) or Euclidean distance given the predicted slope and bias vectors.
        The output is always non-negative.

        Parameters:
        slope_predict (np.ndarray): Predicted slope vectors.
        bias_predict (np.ndarray): Predicted bias vectors.
        slope_target (np.ndarray): Target slope vectors.
        bias_target (np.ndarray): Target bias vectors.
        use_euclidean (bool): If True, use Euclidean distance; otherwise, use MSE. Default is False.

        Returns:
        float: The calculated score.
        """
        logging.debug(f"slope_predict: {slope_predict}")
        logging.debug(f"bias_predict: {bias_predict}")
        logging.debug(f"slope_target: {slope_target}")
        logging.debug(f"bias_target: {bias_target}")

        # Check for NaN values in the vectors
        if np.isnan(slope_predict).any() or np.isnan(slope_target).any() or \
        np.isnan(bias_predict).any() or np.isnan(bias_target).any():
            logging.error("NaN values found in input vectors.")
            return float('nan')

        if score_type == ScoreType.EUCLIDEAN:
            # Calculate the Euclidean distance for slope and bias
            euclidean_slope = np.linalg.norm(slope_predict - slope_target)
            euclidean_bias = np.linalg.norm(bias_predict - bias_target)

            logging.debug(f"euclidean_slope: {euclidean_slope}")
            logging.debug(f"euclidean_bias: {euclidean_bias}")

            # Combine the Euclidean distances for slope and bias
            total_distance = euclidean_slope + euclidean_bias
            logging.debug(f"total_distance: {total_distance}")

            return float(total_distance)

        elif score_type == ScoreType.MSE:
            # Calculate the MSE for slope and bias
            mse_slope = np.mean((slope_predict - slope_target) ** 2)
            mse_bias = np.mean((bias_predict - bias_target) ** 2)

            logging.debug(f"mse_slope: {mse_slope}")
            logging.debug(f"mse_bias: {mse_bias}")

            # Combine the MSE for slope and bias
            mse_total = mse_slope + mse_bias
            logging.debug(f"mse_total: {mse_total}")

            return float(mse_total)

        elif score_type == ScoreType.MAE:
            # Calculate the MAE for slope and bias
            mae_slope = np.mean(np.abs(slope_predict - slope_target))
            mae_bias = np.mean(np.abs(bias_predict - bias_target))

            logging.debug(f"mae_slope: {mae_slope}")
            logging.debug(f"mae_bias: {mae_bias}")

            # Combine the MAE for slope and bias
            mae_total = mae_slope + mae_bias
            logging.debug(f"mae_total: {mae_total}")

            return float(mae_total)

        else:
            logging.error("Invalid score type.")
            return float("nan")

    def choose_red_apple(self, green_apple: GreenApple, red_apples_in_hand: list[RedApple]) -> RedApple:
        """
        Choose a red apple from the agent's hand to play (when the agent is a regular player).
        """
        raise NotImplementedError("Subclass must implement the 'choose_red_apple' method")

    def choose_winning_red_apple(self, apples_in_play: ApplesInPlay) -> dict[Agent, RedApple]:
        """
        Choose the winning red apple from the red cards submitted by the other agents (when the agent is the judge).
        """
        raise NotImplementedError("Subclass must implement the 'choose_winning_red_apple' method")

    def train_model(self, chosen_apples: ChosenApples) -> None:
        """
        Train the model using pairs of green and red apple vectors.
        """
        raise NotImplementedError("Subclass must implement the 'train_model' method")

class LRModel(Model):
    """
    Linear Regression model for the AI agent.
    """
    def __init__(self, self_agent: Agent, judge: Agent, vector_size: int, pretrained_archetype: str,
                 use_extra_vectors: bool = False, use_losing_red_apples : bool = False, training_mode: bool = False) -> None:
        super().__init__(self_agent, judge, vector_size, pretrained_archetype, use_extra_vectors, use_losing_red_apples, training_mode)
        # Initialize the target slope and bias vectors, if not in training mode
        if not self._training_mode:
            self._slope_target, self._bias_target = self._calculate_slope_and_bias_vectors(self._pretrained_vectors, self.__linear_regression)

    def get_current_slope_and_bias_vectors(self) -> tuple[np.ndarray, np.ndarray]:
        """
        Get the current slope and bias vectors.
        """
        if self._training_mode:
            return self._slope_target, self._bias_target
        else:
            return self._slope_predict, self._bias_predict

    def __linear_regression(self, x_vector_array: np.ndarray, y_vector_array: np.ndarray) -> tuple[np.ndarray, np.ndarray]:
        """
        Linear regression algorithm for the AI agent, which calculates the slope and bias vectors given an x_vector_array and y_vector_array.
        \nEquation: y = mx + b ===>>> where y is the predicted preference output, m is the slope vector, x is the product of green and red apple vectors, and b is the bias vector.
        """
        # Check for NaN and infinite values in the arrays
        assert not np.any(np.isnan(x_vector_array)), "x_vector_array contains NaNs"
        assert not np.any(np.isnan(y_vector_array)), "y_vector_array contains NaNs"
        assert not np.any(np.isinf(x_vector_array)), "x_vector_array contains infinite values"
        assert not np.any(np.isinf(y_vector_array)), "y_vector_array contains infinite values"

        # Ensure the x and y target arrays have the same dimensions
        logging.debug(f"x_vector_array shape: {x_vector_array.shape}")
        logging.debug(f"y_vector_array shape: {y_vector_array.shape}")
        assert x_vector_array.shape == y_vector_array.shape, "Vector dimensions do not match"

        # Reshape 1D arrays to 2D arrays
        if x_vector_array.ndim == 1 and y_vector_array.ndim == 1:
            logging.debug(f"Reshaping 1D arrays to 2D arrays.")
            x_vector_array = x_vector_array.reshape(1, -1)
            y_vector_array = y_vector_array.reshape(1, -1)
            logging.debug(f"x_vector_array shape: {x_vector_array.shape}")
            logging.debug(f"y_vector_array shape: {y_vector_array.shape}")
        elif x_vector_array.ndim == 2 and y_vector_array.ndim == 2:
            logging.debug(f"Arrays are already 2D.")
            logging.debug(f"x_vector_array shape: {x_vector_array.shape}")
            logging.debug(f"y_vector_array shape: {y_vector_array.shape}")
        else:
            error_message = f"Invalid dimensions for x and y vectors. x_vector_array.ndim: "\
                f"{x_vector_array.ndim}, y_vector_array.ndim: {y_vector_array.ndim}. "\
                f"Only 1D or 2D arrays are supported."
            logging.error(error_message)
            raise ValueError(error_message)

        # Normalize the x and y vectors
        x_vector_array = self._normalize_vectors(x_vector_array)
        y_vector_array = self._normalize_vectors(y_vector_array)

        # Determine the number of vectors
        n: int = x_vector_array.shape[0]
        logging.debug(f"n: {n}")

        # Initalize the sum variables to zero
        sumx: np.ndarray = np.zeros(self._vector_size)
        sumx2: np.ndarray = np.zeros(self._vector_size)
        sumxy: np.ndarray = np.zeros(self._vector_size)
        sumy: np.ndarray = np.zeros(self._vector_size)
        sumy2: np.ndarray = np.zeros(self._vector_size)

        # Iterate over each vector and sum the values
        for x_vector, y_vector in zip(x_vector_array, y_vector_array):
            sumx = np.add(sumx, x_vector)
            sumx2 = np.add(sumx2, np.multiply(x_vector, x_vector))
            sumxy = np.add(sumxy, np.multiply(x_vector, y_vector))
            sumy = np.add(sumy, y_vector)
            sumy2 = np.add(sumy2, np.multiply(y_vector, y_vector))

        logging.debug(f"Final sums - sumx:{sumx}, sumx2:{sumx2}, sumxy:{sumxy}, sumy:{sumy}, sumy2:{sumy2}")

        # Check for NaN and infinite values in the sums
        assert not np.any(np.isnan(sumx)), "sumx contains NaNs"
        assert not np.any(np.isnan(sumx2)), "sumx2 contains NaNs"
        assert not np.any(np.isnan(sumxy)), "sumxy contains NaNs"
        assert not np.any(np.isnan(sumy)), "sumy contains NaNs"
        assert not np.any(np.isnan(sumy2)), "sumy2 contains NaNs"
        assert not np.any(np.isinf(sumx)), "sumx contains infinite values"
        assert not np.any(np.isinf(sumx2)), "sumx2 contains infinite values"
        assert not np.any(np.isinf(sumxy)), "sumxy contains infinite values"
        assert not np.any(np.isinf(sumy)), "sumy contains infinite values"
        assert not np.any(np.isinf(sumy2)), "sumy2 contains infinite values"

        # Calculate the denominators
        denoms: np.ndarray = np.full(self._vector_size, n) * sumx2 - np.multiply(sumx, sumx)

        logging.debug(f"denoms: {denoms}")

        # Check for NaN and infinite values in the demons
        assert not np.any(np.isnan(denoms)), "denoms contains NaNs"
        assert not np.any(np.isinf(denoms)), "denoms contains infinite values"

        # Initialize the slope and bias elements to zero
        slope: np.ndarray = np.zeros(self._vector_size)
        bias: np.ndarray = np.zeros(self._vector_size)

        # Calculate the slopes and biases
        for i, denom in enumerate(denoms):
            # Avoid division by zero
            if denom == 0.0:
                continue
            slope[i] = (n * sumxy[i] - sumx[i] * sumy[i]) / denom
            bias[i] = (sumy[i] * sumx2[i] - sumx[i] * sumxy[i]) / denom

        logging.debug(f"slope: {slope}")
        logging.debug(f"bias: {bias}")

        return slope, bias

    def choose_red_apple(self, green_apple: GreenApple, red_apples_in_hand: list[RedApple]) -> RedApple:
        """
        Choose a red apple from the agent's hand to play (when the agent is a regular player).
        This method applies the private linear regression methods to predict the best red apple.
        """
        # Ensure there are at least 1 chosen_apple_vectors to calculate linear regression
        if len(self._chosen_apple_vectors) > 1:
            # Calculate the x_predict_base and y_predict_base vectors from the chosen apple vectors
            x_predict_base, y_predict_base = self._calculate_x_and_y_vectors(self._chosen_apple_vectors)
        else:
            x_pretrain: np.ndarray = self._calculate_x_vector(self._pretrained_vectors[0].green_apple_vector, self._pretrained_vectors[0].winning_red_apple_vector)
            y_pretrain: np.ndarray = self._initialize_y_vectors(x_pretrain, winning_apple=True)

            # Process the losing apple pairs, if applicable
            if self._use_losing_red_apples:
                x_pretrain_losing = self._calculate_x_vector(self._pretrained_vectors[0].green_apple_vector, self._pretrained_vectors[0].losing_red_apple_vectors[0])
                y_pretrain_losing = self._initialize_y_vectors(x_pretrain_losing, winning_apple=False)

                # Stack the losing x_predict and y_predict vectors
                x_pretrain = np.vstack([x_pretrain, x_pretrain_losing])
                y_pretrain = np.vstack([y_pretrain, y_pretrain_losing])

            # Stack the base vectors with the new vectors
            x_predict_base: np.ndarray = x_pretrain
            y_predict_base: np.ndarray = y_pretrain

        logging.debug(f"x_predict_base: {x_predict_base}")
        logging.debug(f"y_predict_base: {y_predict_base}")

        # Initialize the best score and best red apple
        best_red_apple: RedApple | None = None
        best_score: float = np.inf

        # Iterate through the red apples to find the best one
        for red_apple in red_apples_in_hand:
            # Calculate the winning x_predict vector
            x_predict: np.ndarray = self._calculate_x_vector_from_apples(green_apple, red_apple)
            logging.debug(f"x_predict before: {x_predict}")

            # Initialize the winning y_predict vector
            y_predict: np.ndarray = self._initialize_y_vectors(x_predict, winning_apple=True)
            logging.debug(f"y_predict before: {y_predict}")

            # Process the losing apple pairs, if applicable
            if self._use_losing_red_apples:
                if len(self._chosen_apple_vectors) > 1:
                    # Calculate the losing x_predict and y_predict vectors from the chosen apple vectors
                    losing_x_predict, losing_y_predict = self._calculate_losing_x_and_y_vectors(self._chosen_apple_vectors)
                else:
                    # Calculate the first losing x_predict and y_predict vectors from the pretrained data
                    losing_x_predict, losing_y_predict = self._calculate_losing_x_and_y_vectors([self._pretrained_vectors[0]])

                # Stack the losing x_predict and y_predict vectors
                x_predict = np.vstack([x_predict, losing_x_predict])
                y_predict = np.vstack([y_predict, losing_y_predict])

            # Stack the base vectors with the new vectors
            x_predict = np.vstack([x_predict_base, x_predict])
            y_predict = np.vstack([y_predict_base, y_predict])
            logging.debug(f"x_predict after stacking: {x_predict}")
            logging.debug(f"y_predict after stacking: {y_predict}")

            # Use linear regression to predict the preference output
            self._slope_predict, self._bias_predict = self.__linear_regression(x_predict, y_predict)
            logging.debug(f"self._slope_predict: {self._slope_predict}")
            logging.debug(f"self._bias_predict: {self._bias_predict}")

            # Evaluate the score
            score = self._calculate_score(self._slope_predict, self._bias_predict, self._slope_target, self._bias_target, ScoreType.EUCLIDEAN)
            logging.debug(f"score: {score}")

            # Update the best score and accompanying red apple
            if score < best_score:
                best_score = score
                best_red_apple = red_apple
                logging.debug(f"New best score: {best_score}")
                logging.debug(f"New best red apple: {best_red_apple}")

        # Check if the best red apple was chosen
        if best_red_apple is None:
            raise ValueError("No red apple was chosen.")

        return best_red_apple

    def choose_winning_red_apple(self, apples_in_play: ApplesInPlay) -> dict[Agent, RedApple]:
        """
        Choose the winning red apple from the red cards submitted by the other agents (when the agent is the judge).
        This method is only used by the self model and applies the private linear regression methods to predict the winning red apple.
        """
        # If in training mode, choose the only red apple and return early
        if self._training_mode:
            winning_red_apple: dict[Agent, RedApple] = apples_in_play.red_apples[0]
            return winning_red_apple

        # Initialize the x_predict_base and _base arrays
        x_predict_base: np.ndarray = np.zeros((0, self._vector_size))
        y_predict_base: np.ndarray = np.zeros((0, self._vector_size))

        # Calculate the x and y vectors from the pretrained data
        x_predict_base, y_predict_base = self._calculate_x_and_y_vectors(self._pretrained_vectors)
        logging.debug(f"x_predict_base: {x_predict_base}")
        logging.debug(f"y_predict_base: {y_predict_base}")

        # Initialize the best score
        best_score = np.inf

        # Iterate through the red apples to find the best one
        for red_apple_dict in apples_in_play.red_apples:
            # Extract the red apple from the dictionary
            red_apple: RedApple = list(red_apple_dict.values())[0]

            # Calculate the winning x_predict vector
            x_predict: np.ndarray = self._calculate_x_vector_from_apples(apples_in_play.get_green_apple(), red_apple)
            logging.debug(f"x_predict: {x_predict}")

            # Initialize the winning y_predict vector
            y_predict: np.ndarray = self._initialize_y_vectors(x_predict, winning_apple=True)
            logging.debug(f"y_predict: {y_predict}")

            # Stack the base vectors with the new vectors
            x_predict = np.vstack([x_predict_base, x_predict])
            y_predict = np.vstack([y_predict_base, y_predict])
            logging.debug(f"x_predict after stacking: {x_predict}")
            logging.debug(f"y_predict after stacking: {y_predict}")

            # Use linear regression to predict the preference output
            self._slope_predict, self._bias_predict = self.__linear_regression(x_predict, y_predict)

            # Evaluate the score
            score = self._calculate_score(self._slope_predict, self._bias_predict, self._slope_target, self._bias_target, ScoreType.EUCLIDEAN)
            logging.debug(f"score: {score}")

            # Update the best score and accompanying red apple
            if score < best_score:
                best_score = score
                winning_red_apple = red_apple_dict
                logging.debug(f"New best score: {best_score}")
                logging.debug(f"New best red apple: {winning_red_apple}")

        logging.debug(f"Winning red apple: {winning_red_apple}")

        return winning_red_apple

    def train_model(self, chosen_apples: ChosenApples) -> None:
        """
        Train the model using winning green and red apple pairs and losing green and red apple pairs if applicable.
        """
        # Append the new chosen apples
        self._chosen_apples.append(chosen_apples)

        # Collect the new chosen apple vectors
        chosen_apple_vectors: ChosenAppleVectors = self._collect_chosen_apple_vectors(chosen_apples)

        # Append and save the chosen apple vectors, then calculate the slope and bias vectors
        if self._training_mode:
            # Append the chosen apple vectors to the list
            self._pretrained_vectors.append(chosen_apple_vectors)
            # Save the chosen apple vectors to .npz file
            self._save_chosen_apple_vectors(self._pretrained_vectors, self._training_mode)
        else:
            # Append the chosen apple vectors to the list
            self._chosen_apple_vectors.append(chosen_apple_vectors)
            # Save the chosen apple vectors to .npz file
            self._save_chosen_apple_vectors(self._chosen_apple_vectors, self._training_mode)
            # Extract and update the slope and bias vectors, but only if there are at least 2 chosen apple vectors
            if len(self._chosen_apple_vectors) >= 2:
                self._slope_predict, self._bias_predict = self._calculate_slope_and_bias_vectors(self._chosen_apple_vectors, self.__linear_regression)

        logging.info(f"Trained the model using the chosen apple vectors.")


class NNModel(Model):
    """
    Neural Network model for the AI agent.
    """
    def __init__(self, self_agent: Agent, judge: Agent, vector_size: int, pretrained_archetype: str,
                 use_extra_vectors: bool = False, use_losing_red_apples : bool = False, training_mode: bool = False) -> None:
        super().__init__(self_agent, judge, vector_size, pretrained_archetype, use_extra_vectors, use_losing_red_apples, training_mode)
        # Initialize the target slope and bias vectors, if not in training mode
        if not self._training_mode:
            self._slope_target, self._bias_target = self._calculate_slope_and_bias_vectors(self._pretrained_vectors, self.__forward_propagation)

        # Define the neural network model architecture with two hidden layers
        self.__nn_model = Sequential([
            Dense(vector_size, input_dim=vector_size, activation="relu"), # Input layer
            # BatchNormalization(),
            # Dropout(0.5),
            Dense(vector_size, activation="relu"), # Hidden layer 1
            # BatchNormalization(),
            # Dropout(0.5),
            Dense(vector_size, activation="relu"), # Hidden layer 2
            # BatchNormalization(),
            # Dropout(0.5),
            Dense(vector_size)  # Output layer
        ])

        # Compile the model
        self.__nn_model.compile(optimizer=Adam(learning_rate=self._learning_rate), loss="mean_squared_error")

    def get_current_slope_and_bias_vectors(self) -> tuple[np.ndarray, np.ndarray]:
        """
        Get the current slope and bias vectors.
        """
        if self._training_mode:
            return self._slope_target, self._bias_target
        else:
            return self._slope_predict, self._bias_predict

    def __forward_propagation(self, x_vector_array: np.ndarray, y_vector_array: np.ndarray) -> tuple[np.ndarray, np.ndarray]:
        """
        Forward propagation algorithm for the AI agent.
        """
        # TODO - FIX THIS METHOD
        # y = mx + b, where x is the product of green and red apple vectors
        x: np.ndarray = np.multiply(x_vector_array, y_vector_array)
        # y_pred = np.multiply(self._slope_vector, x) + self._bias_vector
        # return y_pred
        prediction = self.__nn_model.predict(x)

        slope = prediction[:self._vector_size]
        bias = prediction[self._vector_size:]

        return slope, bias

    def __back_propagation(self, green_apple_vector, red_apple_vector):
        """
        Back propagation algorithm for the AI agent.
        """
        # # Calculate the error
        # y_pred = self.__forward_propagation(green_apple_vector, red_apple_vector)
        # error = self._y_target - y_pred

        # # Update rule for gradient descent
        # x = np.multiply(green_apple_vector, red_apple_vector)
        # self._slope_vector += self._learning_rate * np.dot(error, x)
        # self._bias_vector += self._learning_rate * error

        # # Update the target score based on the error
        # self._y_target = self._y_target - error
        x: np.ndarray = np.multiply(green_apple_vector, red_apple_vector)
        self.__nn_model.train_on_batch(x, self._y_target)

    def choose_red_apple(self, green_apple: GreenApple, red_apples_in_hand: list[RedApple]) -> RedApple:
        """
        Choose a red apple from the agent's hand to play (when the agent is a regular player).
        This method applies the private neural network methods to predict the best red apple.
        """
        # Ensure there are at least 1 chosen_apple_vectors to calculate linear regression
        if len(self._chosen_apple_vectors) > 1:
            # Calculate the x_predict_base and y_predict_base vectors from the chosen apple vectors
            x_predict_base, y_predict_base = self._calculate_x_and_y_vectors(self._chosen_apple_vectors)
        else:
            x_pretrain: np.ndarray = self._calculate_x_vector(self._pretrained_vectors[0].green_apple_vector, self._pretrained_vectors[0].winning_red_apple_vector)
            y_pretrain: np.ndarray = self._initialize_y_vectors(x_pretrain, winning_apple=True)

            # Process the losing apple pairs, if applicable
            if self._use_losing_red_apples:
                x_pretrain_losing = self._calculate_x_vector(self._pretrained_vectors[0].green_apple_vector, self._pretrained_vectors[0].losing_red_apple_vectors[0])
                y_pretrain_losing = self._initialize_y_vectors(x_pretrain_losing, winning_apple=False)

                # Stack the losing x_predict and y_predict vectors
                x_pretrain = np.vstack([x_pretrain, x_pretrain_losing])
                y_pretrain = np.vstack([y_pretrain, y_pretrain_losing])

            # Stack the base vectors with the new vectors
            x_predict_base: np.ndarray = x_pretrain
            y_predict_base: np.ndarray = y_pretrain

        logging.debug(f"x_predict_base: {x_predict_base}")
        logging.debug(f"y_predict_base: {y_predict_base}")

        # Initialize the best score and best red apple
        best_red_apple: RedApple | None = None
        best_score: float = np.inf

        # Iterate through the red apples to find the best one
        for red_apple in red_apples_in_hand:
            # Calculate the winning x_predict vector
            x_predict: np.ndarray = self._calculate_x_vector_from_apples(green_apple, red_apple)
            logging.debug(f"x_predict before: {x_predict}")

            # Initialize the winning y_predict vector
            y_predict: np.ndarray = self._initialize_y_vectors(x_predict, winning_apple=True)
            logging.debug(f"y_predict before: {y_predict}")

            # Process the losing apple pairs, if applicable
            if self._use_losing_red_apples:
                if len(self._chosen_apple_vectors) > 1:
                    # Calculate the losing x_predict and y_predict vectors from the chosen apple vectors
                    losing_x_predict, losing_y_predict = self._calculate_losing_x_and_y_vectors(self._chosen_apple_vectors)
                else:
                    # Calculate the first losing x_predict and y_predict vectors from the pretrained data
                    losing_x_predict, losing_y_predict = self._calculate_losing_x_and_y_vectors([self._pretrained_vectors[0]])

                # Stack the losing x_predict and y_predict vectors
                x_predict = np.vstack([x_predict, losing_x_predict])
                y_predict = np.vstack([y_predict, losing_y_predict])

            # Stack the base vectors with the new vectors
            x_predict = np.vstack([x_predict_base, x_predict])
            y_predict = np.vstack([y_predict_base, y_predict])
            logging.debug(f"x_predict after stacking: {x_predict}")
            logging.debug(f"y_predict after stacking: {y_predict}")

            # Use linear regression to predict the preference output
            self._slope_predict, self._bias_predict = self.__forward_propagation(x_predict, y_predict)
            logging.debug(f"self._slope_predict: {self._slope_predict}")
            logging.debug(f"self._bias_predict: {self._bias_predict}")

            # Evaluate the score
            score = self._calculate_score(self._slope_predict, self._bias_predict, self._slope_target, self._bias_target, ScoreType.EUCLIDEAN)
            logging.debug(f"score: {score}")

            # Update the best score and accompanying red apple
            if score < best_score:
                best_score = score
                best_red_apple = red_apple
                logging.debug(f"New best score: {best_score}")
                logging.debug(f"New best red apple: {best_red_apple}")

        # Check if the best red apple was chosen
        if best_red_apple is None:
            raise ValueError("No red apple was chosen.")

        return best_red_apple

    def choose_winning_red_apple(self, apples_in_play: ApplesInPlay) -> dict[Agent, RedApple]:
        """
        Choose the winning red apple from the red cards submitted by the other agents (when the agent is the judge).
        This method applies the private neural network methods to predict the winning red apple.
        """
        # If in training mode, choose the only red apple and return early
        if self._training_mode:
            winning_red_apple: dict[Agent, RedApple] = apples_in_play.red_apples[0]
            return winning_red_apple

        # Initialize the x_predict_base and _base arrays
        x_predict_base: np.ndarray = np.zeros((0, self._vector_size))
        y_predict_base: np.ndarray = np.zeros((0, self._vector_size))

        # Calculate the x and y vectors from the pretrained data
        x_predict_base, y_predict_base = self._calculate_x_and_y_vectors(self._pretrained_vectors)
        logging.debug(f"x_predict_base: {x_predict_base}")
        logging.debug(f"y_predict_base: {y_predict_base}")

        # Initialize the best score
        best_score = np.inf

        # Iterate through the red apples to find the best one
        for red_apple_dict in apples_in_play.red_apples:
            # Extract the red apple from the dictionary
            red_apple: RedApple = list(red_apple_dict.values())[0]

            # Calculate the winning x_predict vector
            x_predict: np.ndarray = self._calculate_x_vector_from_apples(apples_in_play.get_green_apple(), red_apple)
            logging.debug(f"x_predict: {x_predict}")

            # Initialize the winning y_predict vector
            y_predict: np.ndarray = self._initialize_y_vectors(x_predict, winning_apple=True)
            logging.debug(f"y_predict: {y_predict}")

            # Stack the base vectors with the new vectors
            x_predict = np.vstack([x_predict_base, x_predict])
            y_predict = np.vstack([y_predict_base, y_predict])
            logging.debug(f"x_predict after stacking: {x_predict}")
            logging.debug(f"y_predict after stacking: {y_predict}")

            # Use linear regression to predict the preference output
            self._slope_predict, self._bias_predict = self.__forward_propagation(x_predict, y_predict)
            logging.debug(f"self._slope_predict: {self._slope_predict}")
            logging.debug(f"self._bias_predict: {self._bias_predict}")

            # Evaluate the score
            score = self._calculate_score(self._slope_predict, self._bias_predict, self._slope_target, self._bias_target, ScoreType.EUCLIDEAN)
            logging.debug(f"score: {score}")

            # Update the best score and accompanying red apple
            if score < best_score:
                best_score = score
                winning_red_apple = red_apple_dict
                logging.debug(f"New best score: {best_score}")
                logging.debug(f"New best red apple: {winning_red_apple}")

        logging.debug(f"Winning red apple: {winning_red_apple}")

        return winning_red_apple

    def train_model(self, chosen_apples: ChosenApples) -> None:
        """
        Train the model using winning green and red apple pairs and losing green and red apple pairs if applicable.
        """
        # Append the new chosen apples
        self._chosen_apples.append(chosen_apples)

        # Collect the new chosen apple vectors
        chosen_apple_vectors: ChosenAppleVectors = self._collect_chosen_apple_vectors(chosen_apples)

        # Append and save the chosen apple vectors, then calculate the slope and bias vectors
        if self._training_mode:
            # Append the chosen apple vectors to the list
            self._pretrained_vectors.append(chosen_apple_vectors)
            # Save the chosen apple vectors to .npz file
            self._save_chosen_apple_vectors(self._pretrained_vectors, self._training_mode)
        else:
            # Append the chosen apple vectors to the list
            self._chosen_apple_vectors.append(chosen_apple_vectors)
            # Save the chosen apple vectors to .npz file
            self._save_chosen_apple_vectors(self._chosen_apple_vectors, self._training_mode)
            # Extract and update the slope and bias vectors, but only if there are at least 2 chosen apple vectors
            if len(self._chosen_apple_vectors) >= 2:
                self._slope_predict, self._bias_predict = self._calculate_slope_and_bias_vectors(self._chosen_apple_vectors, self.__forward_propagation)

        logging.info(f"Trained the model using the chosen apple vectors.")


# Define the mapping from user input to model type
model_type_mapping = {
    '1': LRModel,
    '2': NNModel
}


if __name__ == "__main__":
    pass<|MERGE_RESOLUTION|>--- conflicted
+++ resolved
@@ -11,10 +11,6 @@
 # Third-party Libraries
 os.environ["TF_CPP_MIN_LOG_LEVEL"] = '3' # Suppress TensorFlow logging
 from tensorflow import keras
-<<<<<<< HEAD
-# import keras.api._v2.keras as keras
-=======
->>>>>>> 40e9fd73
 from keras.models import Sequential
 from keras.layers import Dense, Activation, LeakyReLU, ELU
 from keras.layers import Dropout, BatchNormalization
