# Description: Configuration file for the application

# Standard Libraries
import logging
from dataclasses import dataclass
import os
import csv

# Third-party Libraries

# Local Modules
from source.apples import GreenApple, RedApple
from source.agent import Agent

# Results constants
<<<<<<< HEAD
RESULTS_FILENAME = "../logs/results.csv"
PREFERENCES_FILENAME = "../logs/preferences_round"
=======
RESULTS_FILENAME = "./logs/results.csv"

>>>>>>> 647e03c5

# Game Results Datatype
@dataclass
class GameResults:
    agents: list[Agent]
    points_to_win: int
    round: int
    green_apple: GreenApple
    red_apples: list[RedApple]
    winning_red_apple: RedApple
    winning_player: Agent

    def __post_init__(self) -> None:
        logging.debug(f"Created GameResults object: {self}")

    def __str__(self) -> str:
        return f"GameResults(agents={[player.name for player in self.agents]}, points_to_win={self.points_to_win}, round={self.round}, " \
               f"green_apple={self.green_apple.adjective}, red_apples={[apple.noun for apple in self.red_apples]}, " \
               f"winning_red_apple={self.winning_red_apple.noun}, winning_player={self.winning_player.name})"

    def __repr__(self) -> str:
        return f"GameResults(agents={[player.name for player in self.agents]}, points_to_win={self.points_to_win}, round={self.round}, " \
               f"green_apple={self.green_apple}, red_apples={[apple.noun for apple in self.red_apples]}, " \
               f"winning_red_apple={self.winning_red_apple.noun}, winning_player={self.winning_player.name}"

    def to_dict(self) -> dict:
        return {
            "agents": [player.name for player in self.agents],
            "points_to_win": self.points_to_win,
            "round": self.round,
            "green_apple": self.green_apple.adjective,
            "red_apples": [apple.noun for apple in self.red_apples],
            "winning_red_apple": self.winning_red_apple.noun,
            "winning_player": self.winning_player.name
        }

@dataclass 
class JudgePreferences:
    agents: list[Agent]
    round: int
    # biases: list[model.something]
    # slope: list[model.something]

    def __str__(self) -> str:
        return {f"JudgePreferences(agents={[player.name for player in self.agents]}, round={self.round})"}
    def __repr__(self) -> str:
        return {f"JudgePreferences(agents={[player.name for player in self.agents]}, round={self.round})"}

    def to_dict(self) -> dict:
        return {
            #"Biases": [] # lists the bias for each component
            #"Slopes": [] # lists the slope for each component
            "round": self.round
        }
def log_preferences(judge_preferences: JudgePreferences) -> None:
    filename = f"{PREFERENCES_FILENAME}{judge_preferences.round}.csv"
    os.makedirs(os.path.dirname(filename), exist_ok=True)
    with open(filename, 'a') as file:
        writer = csv.DictWriter(file, fieldnames=judge_preferences.to_dict().keys())
        file_empty = os.path.getsize(filename) == 0
        if file_empty:
            writer.writeheader()
        writer.writerow(judge_preferences.to_dict())

def log_results(game_results: GameResults) -> None:
    # # Check if file exists
    # file_exists = os.path.isfile(RESULTS_FILENAME)

    # Ensure the directory exists
    os.makedirs(os.path.dirname(RESULTS_FILENAME), exist_ok=True)

    # Open the file in append mode. This will create the file if it doesn't exist
    with open(RESULTS_FILENAME, 'a') as file:
        # Create a CSV writer object
        writer = csv.DictWriter(file, fieldnames=game_results.to_dict().keys())

        # Check if the file is empty
        file_empty = os.path.getsize(RESULTS_FILENAME) == 0
        if file_empty:
            writer.writeheader()

        # Write the game results
        writer.writerow(game_results.to_dict())


if __name__ == "__main__":
    pass<|MERGE_RESOLUTION|>--- conflicted
+++ resolved
@@ -13,13 +13,8 @@
 from source.agent import Agent
 
 # Results constants
-<<<<<<< HEAD
-RESULTS_FILENAME = "../logs/results.csv"
+RESULTS_FILENAME = "./logs/results.csv"
 PREFERENCES_FILENAME = "../logs/preferences_round"
-=======
-RESULTS_FILENAME = "./logs/results.csv"
-
->>>>>>> 647e03c5
 
 # Game Results Datatype
 @dataclass
